--- conflicted
+++ resolved
@@ -221,8 +221,15 @@
         (success, returnData) = token.staticcall(abi.encodeWithSelector(0xe47d6060, addr));
         vm.assume(!success || abi.decode(returnData, (bool)) == false);
     }
-
-<<<<<<< HEAD
+    
+    // Checks that `addr` is not blacklisted by token contracts that have a blacklist.
+    // This is identical to `assumeNotBlacklisted(address,address)` but with a different name, for
+    // backwards compatibility, since this name was used in the original PR which has already has
+    // a release. This function can be removed in a future release once we want a breaking change.
+    function assumeNoBlacklisted(address token, address addr) internal view virtual {
+        assumeNotBlacklisted(token, addr);
+    }
+
     function assumeAddressIsNot(AddressType addressType, address addr) internal virtual {
         // Assembly required since `block.chainid` was introduced in 0.8.0.
         uint256 chainId;
@@ -299,18 +306,9 @@
 
     function assumeNoZeroAddress(address addr) internal virtual {
         vm.assume(addr != address(0));
-=======
-    // Checks that `addr` is not blacklisted by token contracts that have a blacklist.
-    // This is identical to `assumeNotBlacklisted(address,address)` but with a different name, for
-    // backwards compatibility, since this name was used in the original PR which has already has
-    // a release. This function can be removed in a future release once we want a breaking change.
-    function assumeNoBlacklisted(address token, address addr) internal view virtual {
-        assumeNotBlacklisted(token, addr);
-    }
 
     function assumeNoPrecompiles(address addr) internal pure virtual {
         assumeNoPrecompiles(addr, _pureChainId());
->>>>>>> a3f287af
     }
 
     function assumeNoPrecompiles(address addr, uint256 chainId) internal pure virtual {
@@ -605,15 +603,6 @@
             vm.resumeGasMetering();
         }
     }
-<<<<<<< HEAD
-=======
-
-    // a cheat for fuzzing addresses that are payable only
-    // see https://github.com/foundry-rs/foundry/issues/3631
-    function assumePayable(address addr) internal virtual {
-        (bool success,) = payable(addr).call{value: 0}("");
-        vm.assume(success);
-    }
 
     // We use this complex approach of `_viewChainId` and `_pureChainId` to ensure there are no
     // compiler warnings when accessing chain ID in any solidity version supported by forge-std. We
@@ -636,7 +625,6 @@
         }
         chainId = pureChainId();
     }
->>>>>>> a3f287af
 }
 
 // Wrappers around cheatcodes to avoid footguns
