// SPDX-License-Identifier: MIT
pragma solidity ^0.8.13;

import {Variable, Type, TypeKind, LibVariable} from "./LibVariable.sol";
import {VmSafe} from "./Vm.sol";

/// @notice  A contract that parses a toml configuration file and load its
///          variables into storage, automatically casting them, on deployment.
///
/// @dev     This contract assumes a toml structure where top-level keys
///          represent chain ids or aliases. Under each chain key, variables are
///          organized by type in separate sub-tables like `[<chain>.<type>]`, where
///          type must be: `bool`, `address`, `bytes32`, `uint`, `ìnt`, `string`, or `bytes`.
///
///          Supported format:
///          ```
///          [mainnet]
///          endpoint_url = "${MAINNET_RPC}"
///
///          [mainnet.bool]
///          is_live = true
///
///          [mainnet.address]
///          weth = "0xc02aaa39b223fe8d0a0e5c4f27ead9083c756cc2"
///          whitelisted_admins = [
///             "${MAINNET_ADMIN}",
///             "0x00000000000000000000000000000000deadbeef",
///             "0x000000000000000000000000000000c0ffeebabe"
///          ]
///
///          [mainnet.uint]
///          important_number = 123
///          ```
contract StdConfig {
    using LibVariable for Type;
    using LibVariable for TypeKind;

    VmSafe private constant vm = VmSafe(address(uint160(uint256(keccak256("hevm cheat code")))));

    /// @dev Types: `bool`, `address`, `bytes32`, `uint`, `ìnt`, `string`, `bytes`.
    uint8 private constant NUM_TYPES = 7;

    // -- ERRORS ---------------------------------------------------------------

    error AlreadyInitialized(string key);
    error InvalidChainKey(string aliasOrId);
    error ChainNotInitialized(uint256 chainId);
    error UnableToParseVariable(string key);
    error WriteToFileInForbiddenCtxt();

    // -- STORAGE (CACHE FROM CONFIG FILE) ------------------------------------

    /// @dev Path to the loaded TOML configuration file.
    string private _filePath;

    /// @dev List of chain IDs loaded from the TOML file.
    uint256[] private _chainIds;

    /// @dev Storage for the TOML key of each chain.
    mapping(uint256 => string) private _keyOf;

    /// @dev Storage for the profile metadata necessary for multi-chain deployments.
    mapping(uint256 => VmSafe.ProfileMetadata) private _profileOf;

    /// @dev Storage for the configured RPC URL of each chain.
    mapping(uint256 => string) private _rpcOf;

    /// @dev Storage for values, indexed by chain ID and variable key.
    mapping(uint256 => mapping(string => bytes)) private _dataOf;

    /// @dev Type cache for runtime checking when casting, indexed by chain ID and variable key.
    mapping(uint256 => mapping(string => Type)) private _typeOf;

    /// @dev When enabled, `set` will always write updates back to the configuration file.
    ///      Can only be enabled in a scripting context to prevent file corruption from
    ///      concurrent I/O access, as tests run in parallel.
    bool private _writeToFile;

    // -- CONSTRUCTOR ----------------------------------------------------------

    /// @notice Reads the TOML file and iterates through each top-level key, which is
    ///         assumed to be a chain name or ID. For each chain, it caches its RPC
    ///         endpoint and all variables defined in typed sub-tables like `[<chain>.<type>]`,
    ///         where type must be: `bool`, `address`, `uint`, `bytes32`, `string`, or `bytes`.
    ///
    ///         The constructor attempts to parse each variable first as a single value,
    ///         and if that fails, as an array of that type. If a variable cannot be
    ///         parsed as either, the constructor will revert with an error.
    ///
    ///         This `StdConfig` instance will only manage chains that have a profile with
    ///         an EVM version matching the provided evmVersion parameter.
    ///
    /// @param  configFilePath: The local path to the TOML configuration file.
    /// @param  writeToFile: Whether to write updates back to the TOML file. Only for scripts.
    /// @param  evmVersion: The EVM version this StdConfig should manage (e.g., "shanghai", "cancun").
    constructor(string memory configFilePath, bool writeToFile, string memory evmVersion) {
        if (writeToFile && !vm.isContext(VmSafe.ForgeContext.ScriptGroup)) {
            revert WriteToFileInForbiddenCtxt();
        }

        _filePath = configFilePath;
        _writeToFile = writeToFile;
        string memory content = vm.resolveEnv(vm.readFile(configFilePath));
        string[] memory chain_keys = vm.parseTomlKeys(content, "$");

        // Cache the entire configuration to storage
        for (uint256 i = 0; i < chain_keys.length; i++) {
            string memory key = chain_keys[i];
            // Ignore top-level keys that are not tables
            if (vm.parseTomlKeys(content, string.concat("$.", key)).length == 0) {
                continue;
            }
            uint256 chainId = resolveChainId(key);

            // Cache the configured profile metadata for that chain.
            // Falls back to the currently active profile. Panics if the profile name doesn't exist.
            VmSafe.ProfileMetadata memory chainProfile;
            try vm.parseTomlString(content, string.concat("$.", key, ".profile")) returns (string memory profile) {
                chainProfile = vm.getProfile(profile);
            } catch {
                chainProfile = vm.getProfile();
            }

            // Only load chains that match this StdConfig's EVM version
            if (keccak256(bytes(chainProfile.evm)) != keccak256(bytes(evmVersion))) {
                continue;
            }

            // This chain matches our EVM version, load it
            _chainIds.push(chainId);
            _profileOf[chainId] = chainProfile;
            _keyOf[chainId] = key;

            // Cache the configured rpc endpoint for that chain.
            // Falls back to `[rpc_endpoints]`. Panics if no rpc endpoint is configured.
<<<<<<< HEAD
            try vm.parseTomlString(content, string.concat("$.", key, ".endpoint_url")) returns (string memory url) {
=======
            try vm.parseTomlString(content, string.concat("$.", chain_key, ".endpoint_url")) returns (
                string memory url
            ) {
>>>>>>> 100b0d75
                _rpcOf[chainId] = vm.resolveEnv(url);
            } catch {
                _rpcOf[chainId] = vm.resolveEnv(vm.rpcUrl(key));
            }

            // Iterate through all the available `TypeKind`s (except `None`) to create the sub-section paths
            for (uint8 t = 1; t <= NUM_TYPES; t++) {
                TypeKind ty = TypeKind(t);
                string memory typePath = string.concat("$.", key, ".", ty.toTomlKey());

                try vm.parseTomlKeys(content, typePath) returns (string[] memory keys) {
                    for (uint256 j = 0; j < keys.length; j++) {
                        string memory key = keys[j];
                        if (_typeOf[chainId][key].kind == TypeKind.None) {
                            _loadAndCacheValue(content, string.concat(typePath, ".", key), chainId, key, ty);
                        } else {
                            revert AlreadyInitialized(key);
                        }
                    }
                } catch {}
            }
        }
    }

    function _loadAndCacheValue(
        string memory content,
        string memory path,
        uint256 chainId,
        string memory key,
        TypeKind ty
    ) private {
        bool success = false;
        if (ty == TypeKind.Bool) {
            try vm.parseTomlBool(content, path) returns (bool val) {
                _dataOf[chainId][key] = abi.encode(val);
                _typeOf[chainId][key] = Type(TypeKind.Bool, false);
                success = true;
            } catch {
                try vm.parseTomlBoolArray(content, path) returns (bool[] memory val) {
                    _dataOf[chainId][key] = abi.encode(val);
                    _typeOf[chainId][key] = Type(TypeKind.Bool, true);
                    success = true;
                } catch {}
            }
        } else if (ty == TypeKind.Address) {
            try vm.parseTomlAddress(content, path) returns (address val) {
                _dataOf[chainId][key] = abi.encode(val);
                _typeOf[chainId][key] = Type(TypeKind.Address, false);
                success = true;
            } catch {
                try vm.parseTomlAddressArray(content, path) returns (address[] memory val) {
                    _dataOf[chainId][key] = abi.encode(val);
                    _typeOf[chainId][key] = Type(TypeKind.Address, true);
                    success = true;
                } catch {}
            }
        } else if (ty == TypeKind.Bytes32) {
            try vm.parseTomlBytes32(content, path) returns (bytes32 val) {
                _dataOf[chainId][key] = abi.encode(val);
                _typeOf[chainId][key] = Type(TypeKind.Bytes32, false);
                success = true;
            } catch {
                try vm.parseTomlBytes32Array(content, path) returns (bytes32[] memory val) {
                    _dataOf[chainId][key] = abi.encode(val);
                    _typeOf[chainId][key] = Type(TypeKind.Bytes32, true);
                    success = true;
                } catch {}
            }
        } else if (ty == TypeKind.Uint256) {
            try vm.parseTomlUint(content, path) returns (uint256 val) {
                _dataOf[chainId][key] = abi.encode(val);
                _typeOf[chainId][key] = Type(TypeKind.Uint256, false);
                success = true;
            } catch {
                try vm.parseTomlUintArray(content, path) returns (uint256[] memory val) {
                    _dataOf[chainId][key] = abi.encode(val);
                    _typeOf[chainId][key] = Type(TypeKind.Uint256, true);
                    success = true;
                } catch {}
            }
        } else if (ty == TypeKind.Int256) {
            try vm.parseTomlInt(content, path) returns (int256 val) {
                _dataOf[chainId][key] = abi.encode(val);
                _typeOf[chainId][key] = Type(TypeKind.Int256, false);
                success = true;
            } catch {
                try vm.parseTomlIntArray(content, path) returns (int256[] memory val) {
                    _dataOf[chainId][key] = abi.encode(val);
                    _typeOf[chainId][key] = Type(TypeKind.Int256, true);
                    success = true;
                } catch {}
            }
        } else if (ty == TypeKind.Bytes) {
            try vm.parseTomlBytes(content, path) returns (bytes memory val) {
                _dataOf[chainId][key] = abi.encode(val);
                _typeOf[chainId][key] = Type(TypeKind.Bytes, false);
                success = true;
            } catch {
                try vm.parseTomlBytesArray(content, path) returns (bytes[] memory val) {
                    _dataOf[chainId][key] = abi.encode(val);
                    _typeOf[chainId][key] = Type(TypeKind.Bytes, true);
                    success = true;
                } catch {}
            }
        } else if (ty == TypeKind.String) {
            try vm.parseTomlString(content, path) returns (string memory val) {
                _dataOf[chainId][key] = abi.encode(val);
                _typeOf[chainId][key] = Type(TypeKind.String, false);
                success = true;
            } catch {
                try vm.parseTomlStringArray(content, path) returns (string[] memory val) {
                    _dataOf[chainId][key] = abi.encode(val);
                    _typeOf[chainId][key] = Type(TypeKind.String, true);
                    success = true;
                } catch {}
            }
        }

        if (!success) {
            revert UnableToParseVariable(key);
        }
    }

    // -- HELPER FUNCTIONS -----------------------------------------------------

    /// @notice Enable or disable automatic writing to the TOML file on `set`.
    ///         Can only be enabled when scripting.
    function writeUpdatesBackToFile(bool enabled) public {
        if (enabled && !vm.isContext(VmSafe.ForgeContext.ScriptGroup)) {
            revert WriteToFileInForbiddenCtxt();
        }

        _writeToFile = enabled;
    }

    /// @notice Resolves a chain alias or a chain id string to its numerical chain id.
    /// @param aliasOrId The string representing the chain alias (i.e. "mainnet") or a numerical ID (i.e. "1").
    /// @return The numerical chain ID.
    /// @dev It first attempts to parse the input as a number. If that fails, it uses `vm.getChain` to resolve a named alias.
    ///      Reverts if the alias is not valid or not a number.
    function resolveChainId(string memory aliasOrId) public view returns (uint256) {
        try vm.parseUint(aliasOrId) returns (uint256 chainId) {
            return chainId;
        } catch {
            try vm.getChain(aliasOrId) returns (VmSafe.Chain memory chainInfo) {
                return chainInfo.chainId;
            } catch {
                revert InvalidChainKey(aliasOrId);
            }
        }
    }

    /// @dev Retrieves the chain key/alias from the configuration based on the chain ID.
    function _getChainKeyFromId(uint256 chainId) private view returns (string memory) {
        string memory key = _keyOf[chainId];
        if (bytes(key).length == 0) revert ChainNotInitialized(chainId);
        return key;
    }

    /// @dev Ensures type consistency when setting a value - prevents changing types unless uninitialized.
    ///      Updates type only when the previous type was `None`.
    function _ensureTypeConsistency(uint256 chainId, string memory key, Type memory ty) private {
        Type memory current = _typeOf[chainId][key];

        if (current.kind == TypeKind.None) {
            _typeOf[chainId][key] = ty;
        } else {
            current.assertEq(ty);
        }
    }

    /// @dev Wraps a string in double quotes for JSON compatibility.
    function _quote(string memory s) private pure returns (string memory) {
        return string.concat('"', s, '"');
    }

    /// @dev Writes a JSON-formatted value to a specific key in the TOML file.
    /// @param chainId The chain id to write under.
    /// @param ty The type category ('bool', 'address', 'uint', 'bytes32', 'string', or 'bytes').
    /// @param key The variable key name.
    /// @param jsonValue The JSON-formatted value to write.
    function _writeToToml(uint256 chainId, string memory ty, string memory key, string memory jsonValue) private {
        string memory chainKey = _getChainKeyFromId(chainId);
        string memory valueKey = string.concat("$.", chainKey, ".", ty, ".", key);
        vm.writeToml(jsonValue, _filePath, valueKey);
    }

    /// @dev Validates that a chain has been initialized in this StdConfig instance.
    function _isCached(uint256 chainId) private view {
        if (bytes(_keyOf[chainId]).length == 0) revert ChainNotInitialized(chainId);
    }

    /// @dev Modifier to ensure chain is initialized before accessing its data.
    modifier isCached(uint256 chainId) {
        _isCached(chainId);
        _;
    }

    // -- GETTER FUNCTIONS -----------------------------------------------------

    /// @dev    Reads a variable for a given chain id and key, and returns it in a generic container.
    ///         The caller should use `LibVariable` to safely coerce the type.
    ///         Example: `uint256 myVar = config.get("my_key").toUint256();`
    ///
    /// @param  chain_id The chain ID to read from.
    /// @param  key The key of the variable to retrieve.
    /// @return `Variable` struct containing the type and the ABI-encoded value.
    function get(uint256 chain_id, string memory key) public view isCached(chain_id) returns (Variable memory) {
        return Variable(_typeOf[chain_id][key], _dataOf[chain_id][key]);
    }

    /// @dev    Reads a variable for the current chain and a given key, and returns it in a generic container.
    ///         The caller should use `LibVariable` to safely coerce the type.
    ///         Example: `uint256 myVar = config.get("my_key").toUint256();`
    ///
    /// @param  key The key of the variable to retrieve.
    /// @return `Variable` struct containing the type and the ABI-encoded value.
    function get(string memory key) public view returns (Variable memory) {
        return get(vm.getChainId(), key);
    }

    /// @notice Returns the numerical chain ids for all configured chains.
    function getChainIds() public view returns (uint256[] memory) {
        return _chainIds;
    }

    /// @notice Reads the RPC URL for a specific chain id.
    function getRpcUrl(uint256 chainId) public view returns (string memory) {
        return _rpcOf[chainId];
    }

    /// @notice Reads the RPC URL for the current chain.
    function getRpcUrl() public view returns (string memory) {
        return _rpcOf[vm.getChainId()];
    }

    /// @notice Reads the profile metadata for a specific chain id.
    function getProfile(uint256 chainId) public view returns (VmSafe.ProfileMetadata memory) {
        return _profileOf[chainId];
    }

    /// @notice Reads the profile metadata for the current chain.
    function getProfile() public view returns (VmSafe.ProfileMetadata memory) {
        return _profileOf[vm.getChainId()];
    }

    // -- SETTER FUNCTIONS (SINGLE VALUES) -------------------------------------

    /// @notice Sets a boolean value for a given key and chain ID.
    /// @dev    Sets the cached value in storage and writes the change back to the TOML file if `autoWrite` is enabled.
    function set(uint256 chainId, string memory key, bool value) public isCached(chainId) {
        Type memory ty = Type(TypeKind.Bool, false);
        _ensureTypeConsistency(chainId, key, ty);
        _dataOf[chainId][key] = abi.encode(value);
        if (_writeToFile) _writeToToml(chainId, ty.kind.toTomlKey(), key, vm.toString(value));
    }

    /// @notice Sets a boolean value for a given key on the current chain.
    /// @dev    Sets the cached value in storage and writes the change back to the TOML file if `autoWrite` is enabled.
    function set(string memory key, bool value) public {
        set(vm.getChainId(), key, value);
    }

    /// @notice Sets an address value for a given key and chain ID.
    /// @dev    Sets the cached value in storage and writes the change back to the TOML file if `autoWrite` is enabled.
    function set(uint256 chainId, string memory key, address value) public isCached(chainId) {
        Type memory ty = Type(TypeKind.Address, false);
        _ensureTypeConsistency(chainId, key, ty);
        _dataOf[chainId][key] = abi.encode(value);
        if (_writeToFile) _writeToToml(chainId, ty.kind.toTomlKey(), key, _quote(vm.toString(value)));
    }

    /// @notice Sets an address value for a given key on the current chain.
    /// @dev    Sets the cached value in storage and writes the change back to the TOML file if `autoWrite` is enabled.
    function set(string memory key, address value) public {
        set(vm.getChainId(), key, value);
    }

    /// @notice Sets a bytes32 value for a given key and chain ID.
    /// @dev    Sets the cached value in storage and writes the change back to the TOML file if `autoWrite` is enabled.
    function set(uint256 chainId, string memory key, bytes32 value) public isCached(chainId) {
        Type memory ty = Type(TypeKind.Bytes32, false);
        _ensureTypeConsistency(chainId, key, ty);
        _dataOf[chainId][key] = abi.encode(value);
        if (_writeToFile) _writeToToml(chainId, ty.kind.toTomlKey(), key, _quote(vm.toString(value)));
    }

    /// @notice Sets a bytes32 value for a given key on the current chain.
    /// @dev    Sets the cached value in storage and writes the change back to the TOML file if `autoWrite` is enabled.
    function set(string memory key, bytes32 value) public {
        set(vm.getChainId(), key, value);
    }

    /// @notice Sets a uint256 value for a given key and chain ID.
    /// @dev    Sets the cached value in storage and writes the change back to the TOML file if `autoWrite` is enabled.
    function set(uint256 chainId, string memory key, uint256 value) public isCached(chainId) {
        Type memory ty = Type(TypeKind.Uint256, false);
        _ensureTypeConsistency(chainId, key, ty);
        _dataOf[chainId][key] = abi.encode(value);
        if (_writeToFile) _writeToToml(chainId, ty.kind.toTomlKey(), key, vm.toString(value));
    }

    /// @notice Sets a uint256 value for a given key on the current chain.
    /// @dev    Sets the cached value in storage and writes the change back to the TOML file if `autoWrite` is enabled.
    function set(string memory key, uint256 value) public {
        set(vm.getChainId(), key, value);
    }

    /// @notice Sets an int256 value for a given key and chain ID.
    function set(uint256 chainId, string memory key, int256 value) public isCached(chainId) {
        Type memory ty = Type(TypeKind.Int256, false);
        _ensureTypeConsistency(chainId, key, ty);
        _dataOf[chainId][key] = abi.encode(value);
        if (_writeToFile) _writeToToml(chainId, ty.kind.toTomlKey(), key, vm.toString(value));
    }

    /// @notice Sets an int256 value for a given key on the current chain.
    function set(string memory key, int256 value) public {
        set(vm.getChainId(), key, value);
    }

    /// @notice Sets a string value for a given key and chain ID.
    /// @dev    Sets the cached value in storage and writes the change back to the TOML file if `autoWrite` is enabled.
    function set(uint256 chainId, string memory key, string memory value) public isCached(chainId) {
        Type memory ty = Type(TypeKind.String, false);
        _ensureTypeConsistency(chainId, key, ty);
        _dataOf[chainId][key] = abi.encode(value);
        if (_writeToFile) _writeToToml(chainId, ty.kind.toTomlKey(), key, _quote(value));
    }

    /// @notice Sets a string value for a given key on the current chain.
    /// @dev    Sets the cached value in storage and writes the change back to the TOML file if `autoWrite` is enabled.
    function set(string memory key, string memory value) public {
        set(vm.getChainId(), key, value);
    }

    /// @notice Sets a bytes value for a given key and chain ID.
    /// @dev    Sets the cached value in storage and writes the change back to the TOML file if `autoWrite` is enabled.
    function set(uint256 chainId, string memory key, bytes memory value) public isCached(chainId) {
        Type memory ty = Type(TypeKind.Bytes, false);
        _ensureTypeConsistency(chainId, key, ty);
        _dataOf[chainId][key] = abi.encode(value);
        if (_writeToFile) _writeToToml(chainId, ty.kind.toTomlKey(), key, _quote(vm.toString(value)));
    }

    /// @notice Sets a bytes value for a given key on the current chain.
    /// @dev    Sets the cached value in storage and writes the change back to the TOML file if `autoWrite` is enabled.
    function set(string memory key, bytes memory value) public {
        set(vm.getChainId(), key, value);
    }

    // -- SETTER FUNCTIONS (ARRAYS) --------------------------------------------

    /// @notice Sets a boolean array for a given key and chain ID.
    /// @dev    Sets the cached value in storage and writes the change back to the TOML file if `autoWrite` is enabled.
    function set(uint256 chainId, string memory key, bool[] memory value) public isCached(chainId) {
        Type memory ty = Type(TypeKind.Bool, true);
        _ensureTypeConsistency(chainId, key, ty);
        _dataOf[chainId][key] = abi.encode(value);
        if (_writeToFile) {
            string memory json = "[";
            for (uint256 i = 0; i < value.length; i++) {
                json = string.concat(json, vm.toString(value[i]));
                if (i < value.length - 1) json = string.concat(json, ",");
            }
            json = string.concat(json, "]");
            _writeToToml(chainId, ty.kind.toTomlKey(), key, json);
        }
    }

    /// @notice Sets a boolean array for a given key on the current chain.
    /// @dev    Sets the cached value in storage and writes the change back to the TOML file if `autoWrite` is enabled.
    function set(string memory key, bool[] memory value) public {
        set(vm.getChainId(), key, value);
    }

    /// @notice Sets an address array for a given key and chain ID.
    /// @dev    Sets the cached value in storage and writes the change back to the TOML file if `autoWrite` is enabled.
    function set(uint256 chainId, string memory key, address[] memory value) public isCached(chainId) {
        Type memory ty = Type(TypeKind.Address, true);
        _ensureTypeConsistency(chainId, key, ty);
        _dataOf[chainId][key] = abi.encode(value);
        if (_writeToFile) {
            string memory json = "[";
            for (uint256 i = 0; i < value.length; i++) {
                json = string.concat(json, _quote(vm.toString(value[i])));
                if (i < value.length - 1) json = string.concat(json, ",");
            }
            json = string.concat(json, "]");
            _writeToToml(chainId, ty.kind.toTomlKey(), key, json);
        }
    }

    /// @notice Sets an address array for a given key on the current chain.
    /// @dev    Sets the cached value in storage and writes the change back to the TOML file if `autoWrite` is enabled.
    function set(string memory key, address[] memory value) public {
        set(vm.getChainId(), key, value);
    }

    /// @notice Sets a bytes32 array for a given key and chain ID.
    /// @dev    Sets the cached value in storage and writes the change back to the TOML file if `autoWrite` is enabled.
    function set(uint256 chainId, string memory key, bytes32[] memory value) public isCached(chainId) {
        Type memory ty = Type(TypeKind.Bytes32, true);
        _ensureTypeConsistency(chainId, key, ty);
        _dataOf[chainId][key] = abi.encode(value);
        if (_writeToFile) {
            string memory json = "[";
            for (uint256 i = 0; i < value.length; i++) {
                json = string.concat(json, _quote(vm.toString(value[i])));
                if (i < value.length - 1) json = string.concat(json, ",");
            }
            json = string.concat(json, "]");
            _writeToToml(chainId, ty.kind.toTomlKey(), key, json);
        }
    }

    /// @notice Sets a bytes32 array for a given key on the current chain.
    /// @dev    Sets the cached value in storage and writes the change back to the TOML file if `autoWrite` is enabled.
    function set(string memory key, bytes32[] memory value) public {
        set(vm.getChainId(), key, value);
    }

    /// @notice Sets a uint256 array for a given key and chain ID.
    /// @dev    Sets the cached value in storage and writes the change back to the TOML file if `autoWrite` is enabled.
    function set(uint256 chainId, string memory key, uint256[] memory value) public isCached(chainId) {
        Type memory ty = Type(TypeKind.Uint256, true);
        _ensureTypeConsistency(chainId, key, ty);
        _dataOf[chainId][key] = abi.encode(value);
        if (_writeToFile) {
            string memory json = "[";
            for (uint256 i = 0; i < value.length; i++) {
                json = string.concat(json, vm.toString(value[i]));
                if (i < value.length - 1) json = string.concat(json, ",");
            }
            json = string.concat(json, "]");
            _writeToToml(chainId, ty.kind.toTomlKey(), key, json);
        }
    }

    /// @notice Sets a uint256 array for a given key on the current chain.
    /// @dev    Sets the cached value in storage and writes the change back to the TOML file if `autoWrite` is enabled.
    function set(string memory key, uint256[] memory value) public {
        set(vm.getChainId(), key, value);
    }

    /// @notice Sets a int256 array for a given key and chain ID.
    /// @dev    Sets the cached value in storage and writes the change back to the TOML file if `autoWrite` is enabled.
    function set(uint256 chainId, string memory key, int256[] memory value) public isCached(chainId) {
        Type memory ty = Type(TypeKind.Int256, true);
        _ensureTypeConsistency(chainId, key, ty);
        _dataOf[chainId][key] = abi.encode(value);
        if (_writeToFile) {
            string memory json = "[";
            for (uint256 i = 0; i < value.length; i++) {
                json = string.concat(json, vm.toString(value[i]));
                if (i < value.length - 1) json = string.concat(json, ",");
            }
            json = string.concat(json, "]");
            _writeToToml(chainId, ty.kind.toTomlKey(), key, json);
        }
    }

    /// @notice Sets a int256 array for a given key on the current chain.
    /// @dev    Sets the cached value in storage and writes the change back to the TOML file if `autoWrite` is enabled.
    function set(string memory key, int256[] memory value) public {
        set(vm.getChainId(), key, value);
    }

    /// @notice Sets a string array for a given key and chain ID.
    /// @dev    Sets the cached value in storage and writes the change back to the TOML file if `autoWrite` is enabled.
    function set(uint256 chainId, string memory key, string[] memory value) public isCached(chainId) {
        Type memory ty = Type(TypeKind.String, true);
        _ensureTypeConsistency(chainId, key, ty);
        _dataOf[chainId][key] = abi.encode(value);
        if (_writeToFile) {
            string memory json = "[";
            for (uint256 i = 0; i < value.length; i++) {
                json = string.concat(json, _quote(value[i]));
                if (i < value.length - 1) json = string.concat(json, ",");
            }
            json = string.concat(json, "]");
            _writeToToml(chainId, ty.kind.toTomlKey(), key, json);
        }
    }

    /// @notice Sets a string array for a given key on the current chain.
    /// @dev    Sets the cached value in storage and writes the change back to the TOML file if `autoWrite` is enabled.
    function set(string memory key, string[] memory value) public {
        set(vm.getChainId(), key, value);
    }

    /// @notice Sets a bytes array for a given key and chain ID.
    /// @dev    Sets the cached value in storage and writes the change back to the TOML file if `autoWrite` is enabled.
    function set(uint256 chainId, string memory key, bytes[] memory value) public isCached(chainId) {
        Type memory ty = Type(TypeKind.Bytes, true);
        _ensureTypeConsistency(chainId, key, ty);
        _dataOf[chainId][key] = abi.encode(value);
        if (_writeToFile) {
            string memory json = "[";
            for (uint256 i = 0; i < value.length; i++) {
                json = string.concat(json, _quote(vm.toString(value[i])));
                if (i < value.length - 1) json = string.concat(json, ",");
            }
            json = string.concat(json, "]");
            _writeToToml(chainId, ty.kind.toTomlKey(), key, json);
        }
    }

    /// @notice Sets a bytes array for a given key on the current chain.
    /// @dev    Sets the cached value in storage and writes the change back to the TOML file if `autoWrite` is enabled.
    function set(string memory key, bytes[] memory value) public {
        set(vm.getChainId(), key, value);
    }
}<|MERGE_RESOLUTION|>--- conflicted
+++ resolved
@@ -133,13 +133,7 @@
 
             // Cache the configured rpc endpoint for that chain.
             // Falls back to `[rpc_endpoints]`. Panics if no rpc endpoint is configured.
-<<<<<<< HEAD
             try vm.parseTomlString(content, string.concat("$.", key, ".endpoint_url")) returns (string memory url) {
-=======
-            try vm.parseTomlString(content, string.concat("$.", chain_key, ".endpoint_url")) returns (
-                string memory url
-            ) {
->>>>>>> 100b0d75
                 _rpcOf[chainId] = vm.resolveEnv(url);
             } catch {
                 _rpcOf[chainId] = vm.resolveEnv(vm.rpcUrl(key));
