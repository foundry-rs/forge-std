// SPDX-License-Identifier: MIT
pragma solidity >=0.6.0 <0.9.0;

<<<<<<< HEAD
import {StdCheatsSafe, console, console2, stdMath, stdStorageSafe, StdStorage, StdUtils, VmSafe} from "./Components.sol";
=======
import "./console.sol";
import "./console2.sol";
import "./StdJson.sol";
>>>>>>> d26946ae

abstract contract ScriptBase {
    address internal constant VM_ADDRESS = address(uint160(uint256(keccak256("hevm cheat code"))));

    StdStorage internal stdstore;
    VmSafe internal constant vm = VmSafe(VM_ADDRESS);
}

<<<<<<< HEAD
abstract contract Script is ScriptBase, StdCheatsSafe, StdUtils {
    bool public IS_SCRIPT = true;
=======
        // More details about RLP encoding can be found here: https://eth.wiki/fundamentals/rlp
        // 0xda = 0xc0 (short RLP prefix) + 0x16 (length of: 0x94 ++ proxy ++ 0x84 ++ nonce)
        // 0x94 = 0x80 + 0x14 (0x14 = the length of an address, 20 bytes, in hex)
        // 0x84 = 0x80 + 0x04 (0x04 = the bytes length of the nonce, 4 bytes, in hex)
        // We assume nobody can have a nonce large enough to require more than 32 bytes.
        return addressFromLast20Bytes(keccak256(abi.encodePacked(bytes1(0xda), bytes1(0x94), deployer, bytes1(0x84), uint32(nonce))));
    }

    function addressFromLast20Bytes(bytes32 bytesValue) internal pure returns (address) {
        return address(uint160(uint256(bytesValue)));
    }

    function deriveRememberKey(string memory mnemonic, uint32 index) internal returns (address who, uint256 privateKey) {
        privateKey = vm.deriveKey(mnemonic, index);
        who = vm.rememberKey(privateKey);
    }
>>>>>>> d26946ae
}<|MERGE_RESOLUTION|>--- conflicted
+++ resolved
@@ -1,13 +1,7 @@
 // SPDX-License-Identifier: MIT
-pragma solidity >=0.6.0 <0.9.0;
+pragma solidity >=0.6.2 <0.9.0;
 
-<<<<<<< HEAD
 import {StdCheatsSafe, console, console2, stdMath, stdStorageSafe, StdStorage, StdUtils, VmSafe} from "./Components.sol";
-=======
-import "./console.sol";
-import "./console2.sol";
-import "./StdJson.sol";
->>>>>>> d26946ae
 
 abstract contract ScriptBase {
     address internal constant VM_ADDRESS = address(uint160(uint256(keccak256("hevm cheat code"))));
@@ -16,25 +10,6 @@
     VmSafe internal constant vm = VmSafe(VM_ADDRESS);
 }
 
-<<<<<<< HEAD
 abstract contract Script is ScriptBase, StdCheatsSafe, StdUtils {
     bool public IS_SCRIPT = true;
-=======
-        // More details about RLP encoding can be found here: https://eth.wiki/fundamentals/rlp
-        // 0xda = 0xc0 (short RLP prefix) + 0x16 (length of: 0x94 ++ proxy ++ 0x84 ++ nonce)
-        // 0x94 = 0x80 + 0x14 (0x14 = the length of an address, 20 bytes, in hex)
-        // 0x84 = 0x80 + 0x04 (0x04 = the bytes length of the nonce, 4 bytes, in hex)
-        // We assume nobody can have a nonce large enough to require more than 32 bytes.
-        return addressFromLast20Bytes(keccak256(abi.encodePacked(bytes1(0xda), bytes1(0x94), deployer, bytes1(0x84), uint32(nonce))));
-    }
-
-    function addressFromLast20Bytes(bytes32 bytesValue) internal pure returns (address) {
-        return address(uint160(uint256(bytesValue)));
-    }
-
-    function deriveRememberKey(string memory mnemonic, uint32 index) internal returns (address who, uint256 privateKey) {
-        privateKey = vm.deriveKey(mnemonic, index);
-        who = vm.rememberKey(privateKey);
-    }
->>>>>>> d26946ae
 }