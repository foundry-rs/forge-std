// SPDX-License-Identifier: MIT
pragma solidity >=0.6.2 <0.9.0;

import {CommonBase} from "./Common.sol";
// forgefmt: disable-next-line
import {console, console2, StdChains, StdCheatsSafe, stdJson, stdMath, StdStorage, stdStorageSafe, StdUtils, VmSafe} from "./Components.sol";

abstract contract ScriptBase is CommonBase {
    VmSafe internal constant vmSafe = VmSafe(VM_ADDRESS);
}

<<<<<<< HEAD
abstract contract Script is ScriptBase, StdChains, StdCheatsSafe, StdUtils {
=======
abstract contract Script is StdCheatsSafe, StdUtils, ScriptBase {
>>>>>>> 08d0f488
    bool public IS_SCRIPT = true;
}<|MERGE_RESOLUTION|>--- conflicted
+++ resolved
@@ -9,10 +9,6 @@
     VmSafe internal constant vmSafe = VmSafe(VM_ADDRESS);
 }
 
-<<<<<<< HEAD
-abstract contract Script is ScriptBase, StdChains, StdCheatsSafe, StdUtils {
-=======
-abstract contract Script is StdCheatsSafe, StdUtils, ScriptBase {
->>>>>>> 08d0f488
+abstract contract Script is StdChains, StdCheatsSafe, StdUtils, ScriptBase {
     bool public IS_SCRIPT = true;
 }