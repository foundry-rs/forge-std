--- conflicted
+++ resolved
@@ -263,13 +263,13 @@
     function parseJsonBytes32(string calldata, string calldata) external returns (bytes32);
     function parseJsonBytes32Array(string calldata, string calldata) external returns (bytes32[] memory);
 
-<<<<<<< HEAD
+
     // Checks if a key exists in a JSON or TOML object.
     function keyExists(string calldata, string calldata) external view returns (bool);
-=======
+
     // Returns array of keys for a JSON object
     function parseJsonKeys(string calldata json, string calldata key) external returns (string[] memory keys);
->>>>>>> c70ef65c
+
 
     // Serialize a key and value to a JSON object stored in-memory that can be later written to a file
     // It returns the stringified version of the specific JSON file up to that moment.
