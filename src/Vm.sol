// SPDX-License-Identifier: MIT
pragma solidity >=0.6.2 <0.9.0;

pragma experimental ABIEncoderV2;

// Cheatcodes are marked as view/pure/none using the following rules:
// 0. A call's observable behaviour includes its return value, logs, reverts and state writes,
// 1. If you can influence a later call's observable behaviour, you're neither `view` nor `pure (you are modifying some state be it the EVM, interpreter, filesystem, etc),
// 2. Otherwise if you can be influenced by an earlier call, or if reading some state, you're `view`,
// 3. Otherwise you're `pure`.

// The `VmSafe` interface does not allow manipulation of the EVM state or other actions that may
// result in Script simulations differing from on-chain execution. It is recommended to only use
// these cheats in scripts.
interface VmSafe {
    //  ======== Types ========
    enum CallerMode {
        None,
        Broadcast,
        RecurrentBroadcast,
        Prank,
        RecurrentPrank
    }

    struct Log {
        bytes32[] topics;
        bytes data;
        address emitter;
    }

    struct Rpc {
        string key;
        string url;
    }

    struct DirEntry {
        string errorMessage;
        string path;
        uint64 depth;
        bool isDir;
        bool isSymlink;
    }

    struct FsMetadata {
        bool isDir;
        bool isSymlink;
        uint256 length;
        bool readOnly;
        uint256 modified;
        uint256 accessed;
        uint256 created;
    }

    struct Wallet {
        address addr;
        uint256 publicKeyX;
        uint256 publicKeyY;
        uint256 privateKey;
    }

    struct FfiResult {
        int32 exitCode;
        bytes stdout;
        bytes stderr;
    }

    // ======== EVM  ========

    // Gets the address for a given private key
    function addr(uint256 privateKey) external pure returns (address keyAddr);

    // Gets the nonce of an account.
    // See `getNonce(Wallet memory wallet)` for an alternative way to manage users and get their nonces.
    function getNonce(address account) external view returns (uint64 nonce);

    // Loads a storage slot from an address
    function load(address target, bytes32 slot) external view returns (bytes32 data);

    // Signs data
    function sign(uint256 privateKey, bytes32 digest) external pure returns (uint8 v, bytes32 r, bytes32 s);

    // -------- Record Storage --------
    // Records all storage reads and writes
    function record() external;

    // Gets all accessed reads and write slot from a `vm.record` session, for a given address
    function accesses(address target) external returns (bytes32[] memory readSlots, bytes32[] memory writeSlots);

    // -------- Recording Map Writes --------

    // Starts recording all map SSTOREs for later retrieval.
    function startMappingRecording() external;

    // Stops recording all map SSTOREs for later retrieval and clears the recorded data.
    function stopMappingRecording() external;

    // Gets the number of elements in the mapping at the given slot, for a given address.
    function getMappingLength(address target, bytes32 mappingSlot) external returns (uint256 length);

    // Gets the elements at index idx of the mapping at the given slot, for a given address. The
    // index must be less than the length of the mapping (i.e. the number of keys in the mapping).
    function getMappingSlotAt(address target, bytes32 mappingSlot, uint256 idx) external returns (bytes32 value);

    // Gets the map key and parent of a mapping at a given slot, for a given address.
    function getMappingKeyAndParentOf(address target, bytes32 elementSlot)
        external
        returns (bool found, bytes32 key, bytes32 parent);

    // -------- Record Logs --------
    // Record all the transaction logs
    function recordLogs() external;

    // Gets all the recorded logs
    function getRecordedLogs() external returns (Log[] memory logs);

    // -------- Gas Metering --------
    // It's recommend to use the `noGasMetering` modifier included with forge-std, instead of
    // using these functions directly.

    // Pauses gas metering (i.e. gas usage is not counted). Noop if already paused.
    function pauseGasMetering() external;

    // Resumes gas metering (i.e. gas usage is counted again). Noop if already on.
    function resumeGasMetering() external;

    // ======== Test Configuration ========

    // If the condition is false, discard this run's fuzz inputs and generate new ones.
    function assume(bool condition) external pure;

    // Writes a breakpoint to jump to in the debugger
    function breakpoint(string calldata char) external;

    // Writes a conditional breakpoint to jump to in the debugger
    function breakpoint(string calldata char, bool value) external;

    // Returns the RPC url for the given alias
    function rpcUrl(string calldata rpcAlias) external view returns (string memory json);

    // Returns all rpc urls and their aliases `[alias, url][]`
    function rpcUrls() external view returns (string[2][] memory urls);

    // Returns all rpc urls and their aliases as structs.
    function rpcUrlStructs() external view returns (Rpc[] memory urls);

    // Suspends execution of the main thread for `duration` milliseconds
    function sleep(uint256 duration) external;

    // ======== Filesystem ========

    // -------- Metadata --------

    // Returns true if the given path points to an existing entity, else returns false
    function exists(string calldata path) external returns (bool result);

    // Given a path, query the file system to get information about a file, directory, etc.
    function fsMetadata(string calldata path) external view returns (FsMetadata memory metadata);

    // Returns true if the path exists on disk and is pointing at a directory, else returns false
    function isDir(string calldata path) external returns (bool result);

    // Returns true if the path exists on disk and is pointing at a regular file, else returns false
    function isFile(string calldata path) external returns (bool result);

    // Get the path of the current project root.
    function projectRoot() external view returns (string memory path);

    // -------- Reading and writing --------

    // Closes file for reading, resetting the offset and allowing to read it from beginning with readLine.
    // `path` is relative to the project root.
    function closeFile(string calldata path) external;

    // Copies the contents of one file to another. This function will **overwrite** the contents of `to`.
    // On success, the total number of bytes copied is returned and it is equal to the length of the `to` file as reported by `metadata`.
    // Both `from` and `to` are relative to the project root.
    function copyFile(string calldata from, string calldata to) external returns (uint64 copied);

    // Creates a new, empty directory at the provided path.
    // This cheatcode will revert in the following situations, but is not limited to just these cases:
    // - User lacks permissions to modify `path`.
    // - A parent of the given path doesn't exist and `recursive` is false.
    // - `path` already exists and `recursive` is false.
    // `path` is relative to the project root.
    function createDir(string calldata path, bool recursive) external;

    // Reads the directory at the given path recursively, up to `max_depth`.
    // `max_depth` defaults to 1, meaning only the direct children of the given directory will be returned.
    // Follows symbolic links if `follow_links` is true.
    function readDir(string calldata path) external view returns (DirEntry[] memory entries);
    function readDir(string calldata path, uint64 maxDepth) external view returns (DirEntry[] memory entries);
    function readDir(string calldata path, uint64 maxDepth, bool followLinks)
        external
        view
        returns (DirEntry[] memory entries);

    // Reads the entire content of file to string. `path` is relative to the project root.
    function readFile(string calldata path) external view returns (string memory data);

    // Reads the entire content of file as binary. `path` is relative to the project root.
    function readFileBinary(string calldata path) external view returns (bytes memory data);

    // Reads next line of file to string.
    function readLine(string calldata path) external view returns (string memory line);

    // Reads a symbolic link, returning the path that the link points to.
    // This cheatcode will revert in the following situations, but is not limited to just these cases:
    // - `path` is not a symbolic link.
    // - `path` does not exist.
    function readLink(string calldata linkPath) external view returns (string memory targetPath);

    // Removes a directory at the provided path.
    // This cheatcode will revert in the following situations, but is not limited to just these cases:
    // - `path` doesn't exist.
    // - `path` isn't a directory.
    // - User lacks permissions to modify `path`.
    // - The directory is not empty and `recursive` is false.
    // `path` is relative to the project root.
    function removeDir(string calldata path, bool recursive) external;

    // Removes a file from the filesystem.
    // This cheatcode will revert in the following situations, but is not limited to just these cases:
    // - `path` points to a directory.
    // - The file doesn't exist.
    // - The user lacks permissions to remove the file.
    // `path` is relative to the project root.
    function removeFile(string calldata path) external;

    // Writes data to file, creating a file if it does not exist, and entirely replacing its contents if it does.
    // `path` is relative to the project root.
    function writeFile(string calldata path, string calldata data) external;

    // Writes binary data to a file, creating a file if it does not exist, and entirely replacing its contents if it does.
    // `path` is relative to the project root.
    function writeFileBinary(string calldata path, bytes calldata data) external;

    // Writes line to file, creating a file if it does not exist.
    // `path` is relative to the project root.
    function writeLine(string calldata path, string calldata data) external;

    // ======== Environment Variables ========

    // Sets environment variables
    function setEnv(string calldata name, string calldata value) external;

    // Reads environment variables, (name) => (value)
    function envBool(string calldata name) external view returns (bool value);
    function envUint(string calldata name) external view returns (uint256 value);
    function envInt(string calldata name) external view returns (int256 value);
    function envAddress(string calldata name) external view returns (address value);
    function envBytes32(string calldata name) external view returns (bytes32 value);
    function envString(string calldata name) external view returns (string memory value);
    function envBytes(string calldata name) external view returns (bytes memory value);

    // Reads environment variables as arrays
    function envBool(string calldata name, string calldata delim) external view returns (bool[] memory value);
    function envUint(string calldata name, string calldata delim) external view returns (uint256[] memory value);
    function envInt(string calldata name, string calldata delim) external view returns (int256[] memory value);
    function envAddress(string calldata name, string calldata delim) external view returns (address[] memory value);
    function envBytes32(string calldata name, string calldata delim) external view returns (bytes32[] memory value);
    function envString(string calldata name, string calldata delim) external view returns (string[] memory value);
    function envBytes(string calldata name, string calldata delim) external view returns (bytes[] memory value);

    // Read environment variables with default value
    function envOr(string calldata name, bool defaultValue) external returns (bool value);
    function envOr(string calldata name, uint256 defaultValue) external returns (uint256 value);
    function envOr(string calldata name, int256 defaultValue) external returns (int256 value);
    function envOr(string calldata name, address defaultValue) external returns (address value);
    function envOr(string calldata name, bytes32 defaultValue) external returns (bytes32 value);
    function envOr(string calldata name, string calldata defaultValue) external returns (string memory value);
    function envOr(string calldata name, bytes calldata defaultValue) external returns (bytes memory value);

    // Read environment variables as arrays with default value
    function envOr(string calldata name, string calldata delim, bool[] calldata defaultValue)
        external
        returns (bool[] memory value);
    function envOr(string calldata name, string calldata delim, uint256[] calldata defaultValue)
        external
        returns (uint256[] memory value);
    function envOr(string calldata name, string calldata delim, int256[] calldata defaultValue)
        external
        returns (int256[] memory value);
    function envOr(string calldata name, string calldata delim, address[] calldata defaultValue)
        external
        returns (address[] memory value);
    function envOr(string calldata name, string calldata delim, bytes32[] calldata defaultValue)
        external
        returns (bytes32[] memory value);
    function envOr(string calldata name, string calldata delim, string[] calldata defaultValue)
        external
        returns (string[] memory value);
    function envOr(string calldata name, string calldata delim, bytes[] calldata defaultValue)
        external
        returns (bytes[] memory value);

    // ======== User Management ========

    // Derives a private key from the name, labels the account with that name, and returns the wallet
    function createWallet(string calldata walletLabel) external returns (Wallet memory wallet);

    // Generates a wallet from the private key and returns the wallet
    function createWallet(uint256 privateKey) external returns (Wallet memory wallet);

    // Generates a wallet from the private key, labels the account with that name, and returns the wallet
    function createWallet(uint256 privateKey, string calldata walletLabel) external returns (Wallet memory wallet);

    // Gets the label for the specified address
    function getLabel(address account) external returns (string memory currentLabel);

    // Get nonce for a Wallet.
    // See `getNonce(address account)` for an alternative way to get a nonce.
    function getNonce(Wallet calldata wallet) external returns (uint64 nonce);

    // Labels an address in call traces
    function label(address account, string calldata newLabel) external;

    // Signs data, (Wallet, digest) => (v, r, s)
    function sign(Wallet calldata wallet, bytes32 digest) external returns (uint8 v, bytes32 r, bytes32 s);

    // ======== External Interactions ========

    // Performs a foreign function call via the terminal
    function ffi(string[] calldata commandInput) external returns (bytes memory result);

    // Performs a foreign function call via terminal and returns the exit code, stdout, and stderr
    function tryFfi(string[] calldata commandInput) external returns (FfiResult memory result);

    // ======== Scripts ========

    // -------- Broadcasting Transactions --------

    // Using the address that calls the test contract, has the next call (at this call depth only) create a transaction that can later be signed and sent onchain
    function broadcast() external;

    // Has the next call (at this call depth only) create a transaction with the address provided as the sender that can later be signed and sent onchain
    function broadcast(address signer) external;

    // Has the next call (at this call depth only) create a transaction with the private key provided as the sender that can later be signed and sent onchain
    function broadcast(uint256 privateKey) external;

    // Using the address that calls the test contract, has all subsequent calls (at this call depth only) create transactions that can later be signed and sent onchain
    function startBroadcast() external;

    // Has all subsequent calls (at this call depth only) create transactions with the address provided that can later be signed and sent onchain
    function startBroadcast(address signer) external;

    // Has all subsequent calls (at this call depth only) create transactions with the private key provided that can later be signed and sent onchain
    function startBroadcast(uint256 privateKey) external;

    // Stops collecting onchain transactions
    function stopBroadcast() external;

    // -------- Key Management --------

    // Derive a private key from a provided mnenomic string (or mnenomic file path) at the derivation path m/44'/60'/0'/0/{index}
    function deriveKey(string calldata mnemonic, uint32 index) external pure returns (uint256 privateKey);

    // Derive a private key from a provided mnenomic string (or mnenomic file path) at {derivationPath}{index}
    function deriveKey(string calldata mnemonic, string calldata derivationPath, uint32 index)
        external
        pure
        returns (uint256 privateKey);

    // Adds a private key to the local forge wallet and returns the address
    function rememberKey(uint256 privateKey) external returns (address keyAddr);

    // ======== Utilities ========

    // Convert values to a string
    function toString(address value) external pure returns (string memory stringifiedValue);
    function toString(bytes calldata value) external pure returns (string memory stringifiedValue);
    function toString(bytes32 value) external pure returns (string memory stringifiedValue);
    function toString(bool value) external pure returns (string memory stringifiedValue);
    function toString(uint256 value) external pure returns (string memory stringifiedValue);
    function toString(int256 value) external pure returns (string memory stringifiedValue);

    // Convert values from a string
    function parseBytes(string calldata stringifiedValue) external pure returns (bytes memory parsedValue);
    function parseAddress(string calldata stringifiedValue) external pure returns (address parsedValue);
    function parseUint(string calldata stringifiedValue) external pure returns (uint256 parsedValue);
    function parseInt(string calldata stringifiedValue) external pure returns (int256 parsedValue);
    function parseBytes32(string calldata stringifiedValue) external pure returns (bytes32 parsedValue);
    function parseBool(string calldata stringifiedValue) external pure returns (bool parsedValue);

    // Gets the creation bytecode from an artifact file. Takes in the relative path to the json file
    function getCode(string calldata artifactPath) external view returns (bytes memory creationBytecode);

    // Gets the deployed bytecode from an artifact file. Takes in the relative path to the json file
    function getDeployedCode(string calldata artifactPath) external view returns (bytes memory runtimeBytecode);

    // ======== JSON Parsing and Manipulation ========

    // -------- Reading --------

    // NOTE: Please read https://book.getfoundry.sh/cheatcodes/parse-json to understand the
    // limitations and caveats of the JSON parsing cheats.

    // Checks if a key exists in a JSON object.
    function keyExists(string calldata json, string calldata key) external view returns (bool);

    // Given a string of JSON, return it as ABI-encoded
    function parseJson(string calldata json, string calldata key) external pure returns (bytes memory abiEncodedData);
    function parseJson(string calldata json) external pure returns (bytes memory abiEncodedData);

    // The following parseJson cheatcodes will do type coercion, for the type that they indicate.
    // For example, parseJsonUint will coerce all values to a uint256. That includes stringified numbers '12'
    // and hex numbers '0xEF'.
    // Type coercion works ONLY for discrete values or arrays. That means that the key must return a value or array, not
    // a JSON object.
    function parseJsonUint(string calldata json, string calldata key) external pure returns (uint256);
    function parseJsonUintArray(string calldata json, string calldata key) external pure returns (uint256[] memory);
    function parseJsonInt(string calldata json, string calldata key) external pure returns (int256);
    function parseJsonIntArray(string calldata json, string calldata key) external pure returns (int256[] memory);
    function parseJsonBool(string calldata json, string calldata key) external pure returns (bool);
    function parseJsonBoolArray(string calldata json, string calldata key) external pure returns (bool[] memory);
    function parseJsonAddress(string calldata json, string calldata key) external pure returns (address);
    function parseJsonAddressArray(string calldata json, string calldata key)
        external
        pure
        returns (address[] memory);
    function parseJsonString(string calldata json, string calldata key) external pure returns (string memory);
    function parseJsonStringArray(string calldata json, string calldata key) external pure returns (string[] memory);
    function parseJsonBytes(string calldata json, string calldata key) external pure returns (bytes memory);
    function parseJsonBytesArray(string calldata json, string calldata key) external pure returns (bytes[] memory);
    function parseJsonBytes32(string calldata json, string calldata key) external pure returns (bytes32);
    function parseJsonBytes32Array(string calldata json, string calldata key)
        external
        pure
        returns (bytes32[] memory);

    // Returns array of keys for a JSON object
    function parseJsonKeys(string calldata json, string calldata key) external pure returns (string[] memory keys);

    // -------- Writing --------

    // NOTE: Please read https://book.getfoundry.sh/cheatcodes/serialize-json to understand how
    // to use the serialization cheats.

    // Serialize a key and value to a JSON object stored in-memory that can be later written to a file
    // It returns the stringified version of the specific JSON file up to that moment.
    function serializeJson(string calldata objectKey, string calldata value) external returns (string memory json);
    function serializeBool(string calldata objectKey, string calldata valueKey, bool value)
        external
        returns (string memory json);
    function serializeUint(string calldata objectKey, string calldata valueKey, uint256 value)
        external
        returns (string memory json);
    function serializeInt(string calldata objectKey, string calldata valueKey, int256 value)
        external
        returns (string memory json);
    function serializeAddress(string calldata objectKey, string calldata valueKey, address value)
        external
        returns (string memory json);
    function serializeBytes32(string calldata objectKey, string calldata valueKey, bytes32 value)
        external
        returns (string memory json);
    function serializeString(string calldata objectKey, string calldata valueKey, string calldata value)
        external
        returns (string memory json);
    function serializeBytes(string calldata objectKey, string calldata valueKey, bytes calldata value)
        external
        returns (string memory json);

    function serializeBool(string calldata objectKey, string calldata valueKey, bool[] calldata values)
        external
        returns (string memory json);
    function serializeUint(string calldata objectKey, string calldata valueKey, uint256[] calldata values)
        external
        returns (string memory json);
    function serializeInt(string calldata objectKey, string calldata valueKey, int256[] calldata values)
        external
        returns (string memory json);
    function serializeAddress(string calldata objectKey, string calldata valueKey, address[] calldata values)
        external
<<<<<<< HEAD
        returns (bool found, bytes32 key, bytes32 parent);
    // Writes a breakpoint to jump to in the debugger
    function breakpoint(string calldata char) external;
    // Writes a conditional breakpoint to jump to in the debugger
    function breakpoint(string calldata char, bool value) external;
    // Suspends execution of the main thread for `duration` milliseconds
    function sleep(uint256 duration) external;
    // Returns the time since unix epoch in milliseconds
    function unixTime() external returns (uint256 milliseconds);
=======
        returns (string memory json);
    function serializeBytes32(string calldata objectKey, string calldata valueKey, bytes32[] calldata values)
        external
        returns (string memory json);
    function serializeString(string calldata objectKey, string calldata valueKey, string[] calldata values)
        external
        returns (string memory json);
    function serializeBytes(string calldata objectKey, string calldata valueKey, bytes[] calldata values)
        external
        returns (string memory json);

    // NOTE: Please read https://book.getfoundry.sh/cheatcodes/write-json to understand how
    // to use the JSON writing cheats.

    // Write a serialized JSON object to a file. If the file exists, it will be overwritten.
    function writeJson(string calldata json, string calldata path) external;

    // Write a serialized JSON object to an **existing** JSON file, replacing a value with key = <value_key>
    // This is useful to replace a specific value of a JSON file, without having to parse the entire thing
    function writeJson(string calldata json, string calldata path, string calldata valueKey) external;
>>>>>>> f2e8d096
}

// The `Vm` interface does allow manipulation of the EVM state. These are all intended to be used
// in tests, but it is not recommended to use these cheats in scripts.
interface Vm is VmSafe {
    // ======== EVM  ========

    // -------- Block and Transaction Properties --------

    // Sets block.chainid
    function chainId(uint256 newChainId) external;

    // Sets block.coinbase
    function coinbase(address newCoinbase) external;

    // Sets block.difficulty
    // Not available on EVM versions from Paris onwards. Use `prevrandao` instead.
    // If used on unsupported EVM versions it will revert.
    function difficulty(uint256 newDifficulty) external;

    // Sets block.basefee
    function fee(uint256 newBasefee) external;

    // Sets block.prevrandao
    // Not available on EVM versions before Paris. Use `difficulty` instead.
    // If used on unsupported EVM versions it will revert.
    function prevrandao(bytes32 newPrevrandao) external;

    // Sets block.height
    function roll(uint256 newHeight) external;

    // Sets tx.gasprice
    function txGasPrice(uint256 newGasPrice) external;

    // Sets block.timestamp
    function warp(uint256 newTimestamp) external;

    // -------- Account State --------

    // Sets an address' balance
    function deal(address account, uint256 newBalance) external;

    // Sets an address' code
    function etch(address target, bytes calldata newRuntimeBytecode) external;

    // Resets the nonce of an account to 0 for EOAs and 1 for contract accounts
    function resetNonce(address account) external;

    // Sets the nonce of an account; must be higher than the current nonce of the account
    function setNonce(address account, uint64 newNonce) external;

    // Sets the nonce of an account to an arbitrary value
    function setNonceUnsafe(address account, uint64 newNonce) external;

    // Stores a value to an address' storage slot.
    function store(address target, bytes32 slot, bytes32 value) external;

    // -------- Call Manipulation --------
    // --- Mocks ---

    // Clears all mocked calls
    function clearMockedCalls() external;

    // Mocks a call to an address, returning specified data.
    // Calldata can either be strict or a partial match, e.g. if you only
    // pass a Solidity selector to the expected calldata, then the entire Solidity
    // function will be mocked.
    function mockCall(address callee, bytes calldata data, bytes calldata returnData) external;

    // Mocks a call to an address with a specific msg.value, returning specified data.
    // Calldata match takes precedence over msg.value in case of ambiguity.
    function mockCall(address callee, uint256 msgValue, bytes calldata data, bytes calldata returnData) external;

    // Reverts a call to an address with specified revert data.
    function mockCallRevert(address callee, bytes calldata data, bytes calldata revertData) external;

    // Reverts a call to an address with a specific msg.value, with specified revert data.
    function mockCallRevert(address callee, uint256 msgValue, bytes calldata data, bytes calldata revertData)
        external;

    // --- Impersonation (pranks) ---

    // Sets the *next* call's msg.sender to be the input address
    function prank(address msgSender) external;

    // Sets all subsequent calls' msg.sender to be the input address until `stopPrank` is called
    function startPrank(address msgSender) external;

    // Sets the *next* call's msg.sender to be the input address, and the tx.origin to be the second input
    function prank(address msgSender, address txOrigin) external;

    // Sets all subsequent calls' msg.sender to be the input address until `stopPrank` is called, and the tx.origin to be the second input
    function startPrank(address msgSender, address txOrigin) external;

    // Resets subsequent calls' msg.sender to be `address(this)`
    function stopPrank() external;

    // Reads the current `msg.sender` and `tx.origin` from state and reports if there is any active caller modification
    function readCallers() external returns (CallerMode callerMode, address msgSender, address txOrigin);

    // -------- State Snapshots --------

    // Snapshot the current state of the evm.
    // Returns the id of the snapshot that was created.
    // To revert a snapshot use `revertTo`
    function snapshot() external returns (uint256 snapshotId);

    // Revert the state of the EVM to a previous snapshot
    // Takes the snapshot id to revert to.
    // This deletes the snapshot and all snapshots taken after the given snapshot id.
    function revertTo(uint256 snapshotId) external returns (bool success);

    // -------- Forking --------
    // --- Creation and Selection ---

    // Returns the identifier of the currently active fork. Reverts if no fork is currently active.
    function activeFork() external view returns (uint256 forkId);

    // Creates a new fork with the given endpoint and block and returns the identifier of the fork
    function createFork(string calldata urlOrAlias, uint256 blockNumber) external returns (uint256 forkId);

    // Creates a new fork with the given endpoint and the _latest_ block and returns the identifier of the fork
    function createFork(string calldata urlOrAlias) external returns (uint256 forkId);

    // Creates a new fork with the given endpoint and at the block the given transaction was mined in, replays all transaction mined in the block before the transaction,
    // and returns the identifier of the fork
    function createFork(string calldata urlOrAlias, bytes32 txHash) external returns (uint256 forkId);

    // Creates and also selects a new fork with the given endpoint and block and returns the identifier of the fork
    function createSelectFork(string calldata urlOrAlias, uint256 blockNumber) external returns (uint256 forkId);

    // Creates and also selects new fork with the given endpoint and at the block the given transaction was mined in, replays all transaction mined in the block before
    // the transaction, returns the identifier of the fork
    function createSelectFork(string calldata urlOrAlias, bytes32 txHash) external returns (uint256 forkId);

    // Creates and also selects a new fork with the given endpoint and the latest block and returns the identifier of the fork
    function createSelectFork(string calldata urlOrAlias) external returns (uint256 forkId);

    // Updates the currently active fork to given block number
    // This is similar to `roll` but for the currently active fork
    function rollFork(uint256 blockNumber) external;

    // Updates the currently active fork to given transaction
    // this will `rollFork` with the number of the block the transaction was mined in and replays all transaction mined before it in the block
    function rollFork(bytes32 txHash) external;

    // Updates the given fork to given block number
    function rollFork(uint256 forkId, uint256 blockNumber) external;

    // Updates the given fork to block number of the given transaction and replays all transaction mined before it in the block
    function rollFork(uint256 forkId, bytes32 txHash) external;

    // Takes a fork identifier created by `createFork` and sets the corresponding forked state as active.
    function selectFork(uint256 forkId) external;

    // Fetches the given transaction from the active fork and executes it on the current state
    function transact(bytes32 txHash) external;

    // Fetches the given transaction from the given fork and executes it on the current state
    function transact(uint256 forkId, bytes32 txHash) external;

    // --- Behavior ---

    // In forking mode, explicitly grant the given address cheatcode access
    function allowCheatcodes(address account) external;

    // Marks that the account(s) should use persistent storage across fork swaps in a multifork setup
    // Meaning, changes made to the state of this account will be kept when switching forks
    function makePersistent(address account) external;
    function makePersistent(address account0, address account1) external;
    function makePersistent(address account0, address account1, address account2) external;
    function makePersistent(address[] calldata accounts) external;

    // Revokes persistent status from the address, previously added via `makePersistent`
    function revokePersistent(address account) external;
    function revokePersistent(address[] calldata accounts) external;

    // Returns true if the account is marked as persistent
    function isPersistent(address account) external view returns (bool persistent);

    // ======== Test Assertions and Utilities ========

    // Expects a call to an address with the specified calldata.
    // Calldata can either be a strict or a partial match
    function expectCall(address callee, bytes calldata data) external;

    // Expects given number of calls to an address with the specified calldata.
    function expectCall(address callee, bytes calldata data, uint64 count) external;

    // Expects a call to an address with the specified msg.value and calldata
    function expectCall(address callee, uint256 msgValue, bytes calldata data) external;

    // Expects given number of calls to an address with the specified msg.value and calldata
    function expectCall(address callee, uint256 msgValue, bytes calldata data, uint64 count) external;

    // Expect a call to an address with the specified msg.value, gas, and calldata.
    function expectCall(address callee, uint256 msgValue, uint64 gas, bytes calldata data) external;

    // Expects given number of calls to an address with the specified msg.value, gas, and calldata.
    function expectCall(address callee, uint256 msgValue, uint64 gas, bytes calldata data, uint64 count) external;

    // Expect a call to an address with the specified msg.value and calldata, and a *minimum* amount of gas.
    function expectCallMinGas(address callee, uint256 msgValue, uint64 minGas, bytes calldata data) external;

    // Expect given number of calls to an address with the specified msg.value and calldata, and a *minimum* amount of gas.
    function expectCallMinGas(address callee, uint256 msgValue, uint64 minGas, bytes calldata data, uint64 count)
        external;

    // Prepare an expected log with (bool checkTopic1, bool checkTopic2, bool checkTopic3, bool checkData).
    // Call this function, then emit an event, then call a function. Internally after the call, we check if
    // logs were emitted in the expected order with the expected topics and data (as specified by the booleans).
    function expectEmit(bool checkTopic1, bool checkTopic2, bool checkTopic3, bool checkData) external;

    // Same as the previous method, but also checks supplied address against emitting contract.
    function expectEmit(bool checkTopic1, bool checkTopic2, bool checkTopic3, bool checkData, address emitter)
        external;

    // Prepare an expected log with all topic and data checks enabled.
    // Call this function, then emit an event, then call a function. Internally after the call, we check if
    // logs were emitted in the expected order with the expected topics and data.
    function expectEmit() external;

    // Same as the previous method, but also checks supplied address against emitting contract.
    function expectEmit(address emitter) external;

    // Expects an error on next call that exactly matches the revert data.
    function expectRevert(bytes calldata revertData) external;

    // Expects an error on next call that starts with the revert data.
    function expectRevert(bytes4 revertData) external;

    // Expects an error on next call with any revert data.
    function expectRevert() external;

    // Only allows memory writes to offsets [0x00, 0x60) ∪ [min, max) in the current subcontext. If any other
    // memory is written to, the test will fail. Can be called multiple times to add more ranges to the set.
    function expectSafeMemory(uint64 min, uint64 max) external;

    // Only allows memory writes to offsets [0x00, 0x60) ∪ [min, max) in the next created subcontext.
    // If any other memory is written to, the test will fail. Can be called multiple times to add more ranges
    // to the set.
    function expectSafeMemoryCall(uint64 min, uint64 max) external;

    // Marks a test as skipped. Must be called at the top of the test.
    function skip(bool skipTest) external;
}<|MERGE_RESOLUTION|>--- conflicted
+++ resolved
@@ -146,7 +146,7 @@
     // Suspends execution of the main thread for `duration` milliseconds
     function sleep(uint256 duration) external;
 
-    // ======== Filesystem ========
+    // ======== OS and Filesystem ========
 
     // -------- Metadata --------
 
@@ -238,6 +238,19 @@
     // `path` is relative to the project root.
     function writeLine(string calldata path, string calldata data) external;
 
+    // -------- Running executables --------
+
+    // Performs a foreign function call via the terminal
+    function ffi(string[] calldata commandInput) external returns (bytes memory result);
+
+    // Performs a foreign function call via terminal and returns the exit code, stdout, and stderr
+    function tryFfi(string[] calldata commandInput) external returns (FfiResult memory result);
+
+    // -------- System information --------
+
+    // Returns the time since unix epoch in milliseconds
+    function unixTime() external returns (uint256 milliseconds);
+
     // ======== Environment Variables ========
 
     // Sets environment variables
@@ -316,14 +329,6 @@
 
     // Signs data, (Wallet, digest) => (v, r, s)
     function sign(Wallet calldata wallet, bytes32 digest) external returns (uint8 v, bytes32 r, bytes32 s);
-
-    // ======== External Interactions ========
-
-    // Performs a foreign function call via the terminal
-    function ffi(string[] calldata commandInput) external returns (bytes memory result);
-
-    // Performs a foreign function call via terminal and returns the exit code, stdout, and stderr
-    function tryFfi(string[] calldata commandInput) external returns (FfiResult memory result);
 
     // ======== Scripts ========
 
@@ -472,17 +477,6 @@
         returns (string memory json);
     function serializeAddress(string calldata objectKey, string calldata valueKey, address[] calldata values)
         external
-<<<<<<< HEAD
-        returns (bool found, bytes32 key, bytes32 parent);
-    // Writes a breakpoint to jump to in the debugger
-    function breakpoint(string calldata char) external;
-    // Writes a conditional breakpoint to jump to in the debugger
-    function breakpoint(string calldata char, bool value) external;
-    // Suspends execution of the main thread for `duration` milliseconds
-    function sleep(uint256 duration) external;
-    // Returns the time since unix epoch in milliseconds
-    function unixTime() external returns (uint256 milliseconds);
-=======
         returns (string memory json);
     function serializeBytes32(string calldata objectKey, string calldata valueKey, bytes32[] calldata values)
         external
@@ -503,7 +497,6 @@
     // Write a serialized JSON object to an **existing** JSON file, replacing a value with key = <value_key>
     // This is useful to replace a specific value of a JSON file, without having to parse the entire thing
     function writeJson(string calldata json, string calldata path, string calldata valueKey) external;
->>>>>>> f2e8d096
 }
 
 // The `Vm` interface does allow manipulation of the EVM state. These are all intended to be used
