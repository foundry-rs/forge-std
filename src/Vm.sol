--- conflicted
+++ resolved
@@ -233,15 +233,10 @@
     function isPersistent(address) external returns (bool);
     // In forking mode, explicitly grant the given address cheatcode access
     function allowCheatcodes(address) external;
-<<<<<<< HEAD
-=======
-
     // Fetches the given transaction from the active fork and executes it on the current state
     function transact(bytes32 txHash) external;
     // Fetches the given transaction from the given fork and executes it on the current state
     function transact(uint256 forkId, bytes32 txHash) external;
-
->>>>>>> cb69e9c0
     // Returns the RPC url for the given alias
     function rpcUrl(string calldata) external returns(string memory);
     // Returns all rpc urls and their aliases `[alias, url][]`
