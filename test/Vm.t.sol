// SPDX-License-Identifier: MIT
pragma solidity >=0.8.0 <0.9.0;

import {Test} from "../src/Test.sol";
import {Vm, VmSafe} from "../src/Vm.sol";

contract VmTest is Test {
    // This test ensures that functions are never accidentally removed from a Vm interface, or
    // inadvertently moved between Vm and VmSafe. This test must be updated each time a function is
    // added to or removed from Vm or VmSafe.
<<<<<<< HEAD
    function test_interfaceId() public pure {
        assertEq(type(VmSafe).interfaceId, bytes4(0x63728340), "VmSafe");
        assertEq(type(Vm).interfaceId, bytes4(0xa63eed6b), "Vm");
=======
    function test_interfaceId() public {
        assertEq(type(VmSafe).interfaceId, bytes4(0x01ec102d), "VmSafe");
        assertEq(type(Vm).interfaceId, bytes4(0xaf68a970), "Vm");
>>>>>>> 17c554b7
    }
}<|MERGE_RESOLUTION|>--- conflicted
+++ resolved
@@ -8,14 +8,8 @@
     // This test ensures that functions are never accidentally removed from a Vm interface, or
     // inadvertently moved between Vm and VmSafe. This test must be updated each time a function is
     // added to or removed from Vm or VmSafe.
-<<<<<<< HEAD
     function test_interfaceId() public pure {
         assertEq(type(VmSafe).interfaceId, bytes4(0x63728340), "VmSafe");
-        assertEq(type(Vm).interfaceId, bytes4(0xa63eed6b), "Vm");
-=======
-    function test_interfaceId() public {
-        assertEq(type(VmSafe).interfaceId, bytes4(0x01ec102d), "VmSafe");
         assertEq(type(Vm).interfaceId, bytes4(0xaf68a970), "Vm");
->>>>>>> 17c554b7
     }
 }