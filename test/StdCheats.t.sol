// SPDX-License-Identifier: MIT
pragma solidity >=0.7.0 <0.9.0;

import "../src/StdCheats.sol";
import "../src/Test.sol";
import "../src/StdJson.sol";

contract StdCheatsTest is Test {
    Bar test;

    using stdJson for string;

    function setUp() public {
        test = new Bar();
    }

    function testSkip() public {
        vm.warp(100);
        skip(25);
        assertEq(block.timestamp, 125);
    }

    function testRewind() public {
        vm.warp(100);
        rewind(25);
        assertEq(block.timestamp, 75);
    }

    function testHoax() public {
        hoax(address(1337));
        test.bar{value: 100}(address(1337));
    }

    function testHoaxOrigin() public {
        hoax(address(1337), address(1337));
        test.origin{value: 100}(address(1337));
    }

    function testHoaxDifferentAddresses() public {
        hoax(address(1337), address(7331));
        test.origin{value: 100}(address(1337), address(7331));
    }

    function testStartHoax() public {
        startHoax(address(1337));
        test.bar{value: 100}(address(1337));
        test.bar{value: 100}(address(1337));
        vm.stopPrank();
        test.bar(address(this));
    }

    function testStartHoaxOrigin() public {
        startHoax(address(1337), address(1337));
        test.origin{value: 100}(address(1337));
        test.origin{value: 100}(address(1337));
        vm.stopPrank();
        test.bar(address(this));
    }

    function testChangePrankMsgSender() public {
        vm.startPrank(address(1337));
        test.bar(address(1337));
        changePrank(address(0xdead));
        test.bar(address(0xdead));
        changePrank(address(1337));
        test.bar(address(1337));
        vm.stopPrank();
    }

    function testChangePrankMsgSenderAndTxOrigin() public {
        vm.startPrank(address(1337), address(1338));
        test.origin(address(1337), address(1338));
        changePrank(address(0xdead), address(0xbeef));
        test.origin(address(0xdead), address(0xbeef));
        changePrank(address(1337), address(1338));
        test.origin(address(1337), address(1338));
        vm.stopPrank();
    }

    function testMakeAccountEquivalence() public {
        Account memory account = makeAccount("1337");
        (address addr, uint256 key) = makeAddrAndKey("1337");
        assertEq(account.addr, addr);
        assertEq(account.key, key);
    }

    function testMakeAddrEquivalence() public {
        (address addr,) = makeAddrAndKey("1337");
        assertEq(makeAddr("1337"), addr);
    }

    function testMakeAddrSigning() public {
        (address addr, uint256 key) = makeAddrAndKey("1337");
        bytes32 hash = keccak256("some_message");

        (uint8 v, bytes32 r, bytes32 s) = vm.sign(key, hash);
        assertEq(ecrecover(hash, v, r, s), addr);
    }

    function testDeal() public {
        deal(address(this), 1 ether);
        assertEq(address(this).balance, 1 ether);
    }

    function testDealToken() public {
        Bar barToken = new Bar();
        address bar = address(barToken);
        deal(bar, address(this), 10000e18);
        assertEq(barToken.balanceOf(address(this)), 10000e18);
    }

    function testDealTokenAdjustTotalSupply() public {
        Bar barToken = new Bar();
        address bar = address(barToken);
        deal(bar, address(this), 10000e18, true);
        assertEq(barToken.balanceOf(address(this)), 10000e18);
        assertEq(barToken.totalSupply(), 20000e18);
        deal(bar, address(this), 0, true);
        assertEq(barToken.balanceOf(address(this)), 0);
        assertEq(barToken.totalSupply(), 10000e18);
    }

    function testDealERC1155Token() public {
        BarERC1155 barToken = new BarERC1155();
        address bar = address(barToken);
        dealERC1155(bar, address(this), 0, 10000e18, false);
        assertEq(barToken.balanceOf(address(this), 0), 10000e18);
    }

    function testDealERC1155TokenAdjustTotalSupply() public {
        BarERC1155 barToken = new BarERC1155();
        address bar = address(barToken);
        dealERC1155(bar, address(this), 0, 10000e18, true);
        assertEq(barToken.balanceOf(address(this), 0), 10000e18);
        assertEq(barToken.totalSupply(0), 20000e18);
        dealERC1155(bar, address(this), 0, 0, true);
        assertEq(barToken.balanceOf(address(this), 0), 0);
        assertEq(barToken.totalSupply(0), 10000e18);
    }

    function testDealERC721Token() public {
        BarERC721 barToken = new BarERC721();
        address bar = address(barToken);
        dealERC721(bar, address(2), 1);
        assertEq(barToken.balanceOf(address(2)), 1);
        assertEq(barToken.balanceOf(address(1)), 0);
        dealERC721(bar, address(1), 2);
        assertEq(barToken.balanceOf(address(1)), 1);
        assertEq(barToken.balanceOf(bar), 1);
    }

    function testDeployCode() public {
        address deployed = deployCode("StdCheats.t.sol:Bar", bytes(""));
        assertEq(string(getCode(deployed)), string(getCode(address(test))));
    }

    function testDestroyAccount() public {
        // deploy something to destroy it
        BarERC721 barToken = new BarERC721();
        address bar = address(barToken);
        vm.setNonce(bar, 10);
        deal(bar, 100);

        uint256 prevThisBalance = address(this).balance;
        uint256 size;
        assembly {
            size := extcodesize(bar)
        }

        assertGt(size, 0);
        assertEq(bar.balance, 100);
        assertEq(vm.getNonce(bar), 10);

        destroyAccount(bar, address(this));
        assembly {
            size := extcodesize(bar)
        }
        assertEq(address(this).balance, prevThisBalance + 100);
        assertEq(vm.getNonce(bar), 0);
        assertEq(size, 0);
        assertEq(bar.balance, 0);
    }

    function testDeployCodeNoArgs() public {
        address deployed = deployCode("StdCheats.t.sol:Bar");
        assertEq(string(getCode(deployed)), string(getCode(address(test))));
    }

    function testDeployCodeVal() public {
        address deployed = deployCode("StdCheats.t.sol:Bar", bytes(""), 1 ether);
        assertEq(string(getCode(deployed)), string(getCode(address(test))));
        assertEq(deployed.balance, 1 ether);
    }

    function testDeployCodeValNoArgs() public {
        address deployed = deployCode("StdCheats.t.sol:Bar", 1 ether);
        assertEq(string(getCode(deployed)), string(getCode(address(test))));
        assertEq(deployed.balance, 1 ether);
    }

    // We need this so we can call "this.deployCode" rather than "deployCode" directly
    function deployCodeHelper(string memory what) external {
        deployCode(what);
    }

    function testDeployCodeFail() public {
        vm.expectRevert(bytes("StdCheats deployCode(string): Deployment failed."));
        this.deployCodeHelper("StdCheats.t.sol:RevertingContract");
    }

    function getCode(address who) internal view returns (bytes memory o_code) {
        /// @solidity memory-safe-assembly
        assembly {
            // retrieve the size of the code, this needs assembly
            let size := extcodesize(who)
            // allocate output byte array - this could also be done without assembly
            // by using o_code = new bytes(size)
            o_code := mload(0x40)
            // new "memory end" including padding
            mstore(0x40, add(o_code, and(add(add(size, 0x20), 0x1f), not(0x1f))))
            // store length in memory
            mstore(o_code, size)
            // actually retrieve the code, this needs assembly
            extcodecopy(who, add(o_code, 0x20), 0, size)
        }
    }

    function testDeriveRememberKey() public {
        string memory mnemonic = "test test test test test test test test test test test junk";

        (address deployer, uint256 privateKey) = deriveRememberKey(mnemonic, 0);
        assertEq(deployer, 0xf39Fd6e51aad88F6F4ce6aB8827279cffFb92266);
        assertEq(privateKey, 0xac0974bec39a17e36ba4a6b4d238ff944bacb478cbed5efcae784d7bf4f2ff80);
    }

    function testBytesToUint() public {
        assertEq(3, bytesToUint_test(hex"03"));
        assertEq(2, bytesToUint_test(hex"02"));
        assertEq(255, bytesToUint_test(hex"ff"));
        assertEq(29625, bytesToUint_test(hex"73b9"));
    }

    function testParseJsonTxDetail() public {
        string memory root = vm.projectRoot();
        string memory path = string.concat(root, "/test/fixtures/broadcast.log.json");
        string memory json = vm.readFile(path);
        bytes memory transactionDetails = json.parseRaw(".transactions[0].tx");
        RawTx1559Detail memory rawTxDetail = abi.decode(transactionDetails, (RawTx1559Detail));
        Tx1559Detail memory txDetail = rawToConvertedEIP1559Detail(rawTxDetail);
        assertEq(txDetail.from, 0xf39Fd6e51aad88F6F4ce6aB8827279cffFb92266);
        assertEq(txDetail.to, 0xe7f1725E7734CE288F8367e1Bb143E90bb3F0512);
        assertEq(
            txDetail.data,
            hex"23e99187000000000000000000000000000000000000000000000000000000000000000100000000000000000000000000000000000000000000000000000000000013370000000000000000000000000000000000000000000000000000000000000060000000000000000000000000000000000000000000000000000000000000000200000000000000000000000000000000000000000000000000000000000000030000000000000000000000000000000000000000000000000000000000000004"
        );
        assertEq(txDetail.nonce, 3);
        assertEq(txDetail.txType, 2);
        assertEq(txDetail.gas, 29625);
        assertEq(txDetail.value, 0);
    }

    function testReadEIP1559Transaction() public view {
        string memory root = vm.projectRoot();
        string memory path = string.concat(root, "/test/fixtures/broadcast.log.json");
        uint256 index = 0;
        Tx1559 memory transaction = readTx1559(path, index);
        transaction;
    }

    function testReadEIP1559Transactions() public view {
        string memory root = vm.projectRoot();
        string memory path = string.concat(root, "/test/fixtures/broadcast.log.json");
        Tx1559[] memory transactions = readTx1559s(path);
        transactions;
    }

    function testReadReceipt() public {
        string memory root = vm.projectRoot();
        string memory path = string.concat(root, "/test/fixtures/broadcast.log.json");
        uint256 index = 5;
        Receipt memory receipt = readReceipt(path, index);
        assertEq(
            receipt.logsBloom,
            hex"00000000000800000000000000000010000000000000000000000000000180000000000000000000000000000000000000000000000008000000000000000000000000000000000000000000000000000000000000000000000000000000000000000000000000000000000000000000000000000000000000000000000000000000000000000000000000000000000000000000000000000000000000000000000000000000000000000000000000000000000000000000000000000000000000000000000000000000000000000000000000000000000000000000000000000000000000000000000000000000000000000000000000000000000000000100"
        );
    }

    function testReadReceipts() public view {
        string memory root = vm.projectRoot();
        string memory path = string.concat(root, "/test/fixtures/broadcast.log.json");
        Receipt[] memory receipts = readReceipts(path);
        receipts;
    }

    function testGasMeteringModifier() public {
        uint256 gas_start_normal = gasleft();
        addInLoop();
        uint256 gas_used_normal = gas_start_normal - gasleft();

        uint256 gas_start_single = gasleft();
        addInLoopNoGas();
        uint256 gas_used_single = gas_start_single - gasleft();

        uint256 gas_start_double = gasleft();
        addInLoopNoGasNoGas();
        uint256 gas_used_double = gas_start_double - gasleft();

        emit log_named_uint("Normal gas", gas_used_normal);
        emit log_named_uint("Single modifier gas", gas_used_single);
        emit log_named_uint("Double modifier  gas", gas_used_double);
        assertTrue(gas_used_double + gas_used_single < gas_used_normal);
    }

    function addInLoop() internal pure returns (uint256) {
        uint256 b;
        for (uint256 i; i < 10000; i++) {
            b += i;
        }
        return b;
    }

    function addInLoopNoGas() internal noGasMetering returns (uint256) {
        return addInLoop();
    }

    function addInLoopNoGasNoGas() internal noGasMetering returns (uint256) {
        return addInLoopNoGas();
    }

    function bytesToUint_test(bytes memory b) private pure returns (uint256) {
        uint256 number;
        for (uint256 i = 0; i < b.length; i++) {
            number = number + uint256(uint8(b[i])) * (2 ** (8 * (b.length - (i + 1))));
        }
        return number;
    }

    function testAssumeAddressIsNot(address addr) external {
        // skip over Payable and NonPayable enums
        for (uint8 i = 2; i < uint8(type(AddressType).max); i++) {
            assumeAddressIsNot(AddressType(i), addr);
        }
        assertTrue(addr != address(0));
        assertTrue(
            addr < address(1) || (addr > address(9) && addr < address(0x4200000000000000000000000000000000000000))
                || addr > address(0x4200000000000000000000000000000000000800)
        );
        assertTrue(
            addr != 0x7109709ECfa91a80626fF3989D68f67F5b1DD12D && addr != 0x000000000000000000636F6e736F6c652e6c6f67
        );
    }

<<<<<<< HEAD
    function testAssumeNoPayable() external {
        // all should pass since these addresses are not payable

        // VM address
        assumeNoPayable(0x7109709ECfa91a80626fF3989D68f67F5b1DD12D);

        // Console address
        assumeNoPayable(0x000000000000000000636F6e736F6c652e6c6f67);

        // Create2Deployer
        assumeNoPayable(0x4e59b44847b379578588920cA78FbF26c0B4956C);
    }

    function testAssumeNoNonPayable() external {
=======
    function _assumePayable(address addr) public {
        assumePayable(addr);
    }

    function testAssumePayable() external {
        // We deploy a mock version so we can properly test the revert.
        StdCheatsMock stdCheatsMock = new StdCheatsMock();
>>>>>>> a3f287af
        // all should revert since these addresses are not payable

        // VM address
        vm.expectRevert();
<<<<<<< HEAD
        assumeNoNonPayable(0x7109709ECfa91a80626fF3989D68f67F5b1DD12D);

        // Console address
        vm.expectRevert();
        assumeNoNonPayable(0x000000000000000000636F6e736F6c652e6c6f67);

        // Create2Deployer
        vm.expectRevert();
        assumeNoNonPayable(0x4e59b44847b379578588920cA78FbF26c0B4956C);
=======
        stdCheatsMock.exposed_assumePayable(0x7109709ECfa91a80626fF3989D68f67F5b1DD12D);

        // Console address
        vm.expectRevert();
        stdCheatsMock.exposed_assumePayable(0x000000000000000000636F6e736F6c652e6c6f67);

        // Create2Deployer
        vm.expectRevert();
        stdCheatsMock.exposed_assumePayable(0x4e59b44847b379578588920cA78FbF26c0B4956C);
    }

    function testAssumePayable(address addr) external {
        assumePayable(addr);
        assertTrue(
            addr != 0x7109709ECfa91a80626fF3989D68f67F5b1DD12D && addr != 0x000000000000000000636F6e736F6c652e6c6f67
                && addr != 0x4e59b44847b379578588920cA78FbF26c0B4956C
        );
>>>>>>> a3f287af
    }

    function testCannotDeployCodeTo() external {
        vm.expectRevert("StdCheats deployCodeTo(string,bytes,uint256,address): Failed to create runtime bytecode.");
        this._revertDeployCodeTo();
    }

    function _revertDeployCodeTo() external {
        deployCodeTo("StdCheats.t.sol:RevertingContract", address(0));
    }

    function testDeployCodeTo() external {
        address arbitraryAddress = makeAddr("arbitraryAddress");

        deployCodeTo(
            "StdCheats.t.sol:MockContractWithConstructorArgs",
            abi.encode(uint256(6), true, bytes20(arbitraryAddress)),
            1 ether,
            arbitraryAddress
        );

        MockContractWithConstructorArgs ct = MockContractWithConstructorArgs(arbitraryAddress);

        assertEq(arbitraryAddress.balance, 1 ether);
        assertEq(ct.x(), 6);
        assertTrue(ct.y());
        assertEq(ct.z(), bytes20(arbitraryAddress));
    }
}

contract StdCheatsMock is StdCheats {
    function exposed_assumePayable(address addr) external {
        assumePayable(addr);
    }

    // We deploy a mock version so we can properly test expected reverts.
    function exposed_assumeNotBlacklisted(address token, address addr) external view {
        return assumeNotBlacklisted(token, addr);
    }
}

contract StdCheatsForkTest is Test {
    address internal constant SHIB = 0x95aD61b0a150d79219dCF64E1E6Cc01f0B64C4cE;
    address internal constant USDC = 0xA0b86991c6218b36c1d19D4a2e9Eb0cE3606eB48;
    address internal constant USDC_BLACKLISTED_USER = 0x1E34A77868E19A6647b1f2F47B51ed72dEDE95DD;
    address internal constant USDT = 0xdAC17F958D2ee523a2206206994597C13D831ec7;
    address internal constant USDT_BLACKLISTED_USER = 0x8f8a8F4B54a2aAC7799d7bc81368aC27b852822A;

    function setUp() public {
        // All tests of the `assumeNotBlacklisted` method are fork tests using live contracts.
        vm.createSelectFork({urlOrAlias: "mainnet", blockNumber: 16_428_900});
    }

    function testCannotAssumeNoBlacklisted_EOA() external {
        // We deploy a mock version so we can properly test the revert.
        StdCheatsMock stdCheatsMock = new StdCheatsMock();
        address eoa = vm.addr({privateKey: 1});
        vm.expectRevert("StdCheats assumeNotBlacklisted(address,address): Token address is not a contract.");
        stdCheatsMock.exposed_assumeNotBlacklisted(eoa, address(0));
    }

    function testAssumeNotBlacklisted_TokenWithoutBlacklist(address addr) external {
        assumeNotBlacklisted(SHIB, addr);
        assertTrue(true);
    }

    function testAssumeNoBlacklisted_USDC() external {
        // We deploy a mock version so we can properly test the revert.
        StdCheatsMock stdCheatsMock = new StdCheatsMock();
        vm.expectRevert();
        stdCheatsMock.exposed_assumeNotBlacklisted(USDC, USDC_BLACKLISTED_USER);
    }

    function testAssumeNotBlacklisted_USDC(address addr) external {
        assumeNotBlacklisted(USDC, addr);
        assertFalse(USDCLike(USDC).isBlacklisted(addr));
    }

    function testAssumeNoBlacklisted_USDT() external {
        // We deploy a mock version so we can properly test the revert.
        StdCheatsMock stdCheatsMock = new StdCheatsMock();
        vm.expectRevert();
        stdCheatsMock.exposed_assumeNotBlacklisted(USDT, USDT_BLACKLISTED_USER);
    }

    function testAssumeNotBlacklisted_USDT(address addr) external {
        assumeNotBlacklisted(USDT, addr);
        assertFalse(USDTLike(USDT).isBlackListed(addr));
    }
}

contract Bar {
    constructor() payable {
        /// `DEAL` STDCHEAT
        totalSupply = 10000e18;
        balanceOf[address(this)] = totalSupply;
    }

    /// `HOAX` and `CHANGEPRANK` STDCHEATS
    function bar(address expectedSender) public payable {
        require(msg.sender == expectedSender, "!prank");
    }

    function origin(address expectedSender) public payable {
        require(msg.sender == expectedSender, "!prank");
        require(tx.origin == expectedSender, "!prank");
    }

    function origin(address expectedSender, address expectedOrigin) public payable {
        require(msg.sender == expectedSender, "!prank");
        require(tx.origin == expectedOrigin, "!prank");
    }

    /// `DEAL` STDCHEAT
    mapping(address => uint256) public balanceOf;
    uint256 public totalSupply;
}

contract BarERC1155 {
    constructor() payable {
        /// `DEALERC1155` STDCHEAT
        _totalSupply[0] = 10000e18;
        _balances[0][address(this)] = _totalSupply[0];
    }

    function balanceOf(address account, uint256 id) public view virtual returns (uint256) {
        return _balances[id][account];
    }

    function totalSupply(uint256 id) public view virtual returns (uint256) {
        return _totalSupply[id];
    }

    /// `DEALERC1155` STDCHEAT
    mapping(uint256 => mapping(address => uint256)) private _balances;
    mapping(uint256 => uint256) private _totalSupply;
}

contract BarERC721 {
    constructor() payable {
        /// `DEALERC721` STDCHEAT
        _owners[1] = address(1);
        _balances[address(1)] = 1;
        _owners[2] = address(this);
        _owners[3] = address(this);
        _balances[address(this)] = 2;
    }

    function balanceOf(address owner) public view virtual returns (uint256) {
        return _balances[owner];
    }

    function ownerOf(uint256 tokenId) public view virtual returns (address) {
        address owner = _owners[tokenId];
        return owner;
    }

    mapping(uint256 => address) private _owners;
    mapping(address => uint256) private _balances;
}

interface USDCLike {
    function isBlacklisted(address) external view returns (bool);
}

interface USDTLike {
    function isBlackListed(address) external view returns (bool);
}

contract RevertingContract {
    constructor() {
        revert();
    }
}

contract MockContractWithConstructorArgs {
    uint256 public immutable x;
    bool public y;
    bytes20 public z;

    constructor(uint256 _x, bool _y, bytes20 _z) payable {
        x = _x;
        y = _y;
        z = _z;
    }
}<|MERGE_RESOLUTION|>--- conflicted
+++ resolved
@@ -350,7 +350,6 @@
         );
     }
 
-<<<<<<< HEAD
     function testAssumeNoPayable() external {
         // all should pass since these addresses are not payable
 
@@ -365,20 +364,10 @@
     }
 
     function testAssumeNoNonPayable() external {
-=======
-    function _assumePayable(address addr) public {
-        assumePayable(addr);
-    }
-
-    function testAssumePayable() external {
-        // We deploy a mock version so we can properly test the revert.
-        StdCheatsMock stdCheatsMock = new StdCheatsMock();
->>>>>>> a3f287af
         // all should revert since these addresses are not payable
 
         // VM address
         vm.expectRevert();
-<<<<<<< HEAD
         assumeNoNonPayable(0x7109709ECfa91a80626fF3989D68f67F5b1DD12D);
 
         // Console address
@@ -388,25 +377,6 @@
         // Create2Deployer
         vm.expectRevert();
         assumeNoNonPayable(0x4e59b44847b379578588920cA78FbF26c0B4956C);
-=======
-        stdCheatsMock.exposed_assumePayable(0x7109709ECfa91a80626fF3989D68f67F5b1DD12D);
-
-        // Console address
-        vm.expectRevert();
-        stdCheatsMock.exposed_assumePayable(0x000000000000000000636F6e736F6c652e6c6f67);
-
-        // Create2Deployer
-        vm.expectRevert();
-        stdCheatsMock.exposed_assumePayable(0x4e59b44847b379578588920cA78FbF26c0B4956C);
-    }
-
-    function testAssumePayable(address addr) external {
-        assumePayable(addr);
-        assertTrue(
-            addr != 0x7109709ECfa91a80626fF3989D68f67F5b1DD12D && addr != 0x000000000000000000636F6e736F6c652e6c6f67
-                && addr != 0x4e59b44847b379578588920cA78FbF26c0B4956C
-        );
->>>>>>> a3f287af
     }
 
     function testCannotDeployCodeTo() external {
