--- conflicted
+++ resolved
@@ -407,13 +407,8 @@
     }
 
     // We deploy a mock version so we can properly test expected reverts.
-<<<<<<< HEAD
-    function exposed_assumeNoBlacklisted(address token, address addr) external {
-        assumeNoBlacklisted(token, addr);
-=======
-    function assumeNotBlacklisted_(address token, address addr) external view {
+    function exposed_assumeNotBlacklisted(address token, address addr) external view {
         return assumeNotBlacklisted(token, addr);
->>>>>>> 2f43c7e6
     }
 }
 
@@ -429,19 +424,12 @@
         vm.createSelectFork({urlOrAlias: "mainnet", blockNumber: 16_428_900});
     }
 
-<<<<<<< HEAD
     function testCannotAssumeNoBlacklisted_EOA() external {
         // We deploy a mock version so we can properly test the revert.
         StdCheatsMock stdCheatsMock = new StdCheatsMock();
         address eoa = vm.addr({privateKey: 1});
-        vm.expectRevert();
+        vm.expectRevert("StdCheats assumeNotBlacklisted(address,address): Token address is not a contract.");
         stdCheatsMock.exposed_assumeNoBlacklisted(eoa, address(0));
-=======
-    function testCannotAssumeNotBlacklisted_EOA() external {
-        address eoa = vm.addr({privateKey: 1});
-        vm.expectRevert("StdCheats assumeNotBlacklisted(address,address): Token address is not a contract.");
-        assumeNotBlacklisted(eoa, address(0));
->>>>>>> 2f43c7e6
     }
 
     function testAssumeNotBlacklisted_TokenWithoutBlacklist(address addr) external {
@@ -449,17 +437,11 @@
         assertTrue(true);
     }
 
-<<<<<<< HEAD
     function testAssumeNoBlacklisted_USDC() external {
         // We deploy a mock version so we can properly test the revert.
         StdCheatsMock stdCheatsMock = new StdCheatsMock();
         vm.expectRevert();
         stdCheatsMock.exposed_assumeNoBlacklisted(USDC, USDC_BLACKLISTED_USER);
-=======
-    function testAssumeNotBlacklisted_USDC() external {
-        vm.expectRevert();
-        stdCheats.assumeNotBlacklisted_(USDC, USDC_BLACKLISTED_USER);
->>>>>>> 2f43c7e6
     }
 
     function testAssumeNotBlacklisted_USDC(address addr) external {
@@ -467,17 +449,11 @@
         assertFalse(USDCLike(USDC).isBlacklisted(addr));
     }
 
-<<<<<<< HEAD
     function testAssumeNoBlacklisted_USDT() external {
         // We deploy a mock version so we can properly test the revert.
         StdCheatsMock stdCheatsMock = new StdCheatsMock();
         vm.expectRevert();
         stdCheatsMock.exposed_assumeNoBlacklisted(USDT, USDT_BLACKLISTED_USER);
-=======
-    function testAssumeNotBlacklisted_USDT() external {
-        vm.expectRevert();
-        stdCheats.assumeNotBlacklisted_(USDT, USDT_BLACKLISTED_USER);
->>>>>>> 2f43c7e6
     }
 
     function testAssumeNotBlacklisted_USDT(address addr) external {
