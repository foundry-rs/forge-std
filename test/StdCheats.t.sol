--- conflicted
+++ resolved
@@ -408,10 +408,7 @@
         );
     }
 
-<<<<<<< HEAD
-    function test_CannotDeployCodeTo() external {
-=======
-    function testAssumeNotForgeAddress(address addr) external {
+    function testFuzz_AssumeNotForgeAddress(address addr) external {
         assumeNotForgeAddress(addr);
         assertTrue(
             addr != address(vm) && addr != 0x000000000000000000636F6e736F6c652e6c6f67
@@ -419,8 +416,7 @@
         );
     }
 
-    function testCannotDeployCodeTo() external {
->>>>>>> 7b4876e8
+    function test_CannotDeployCodeTo() external {
         vm.expectRevert("StdCheats deployCodeTo(string,bytes,uint256,address): Failed to create runtime bytecode.");
         this._revertDeployCodeTo();
     }
